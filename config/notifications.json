--- conflicted
+++ resolved
@@ -90,9 +90,6 @@
     "read": false
   },
   {
-<<<<<<< HEAD
-    "time": "2025-06-02T20:45",
-=======
     "time": "2025-06-02T19:41",
     "text": "Welcome back, Anna-Maria! Bedrock 2.0 is ready.",
     "category": "system",
@@ -346,7 +343,6 @@
   },
   {
     "time": "2025-06-02T22:48",
->>>>>>> 80271f3b
     "text": "Welcome back, Anna-Maria! Bedrock 2.0 is ready.",
     "category": "system",
     "read": false
